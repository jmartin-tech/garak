[build-system]
requires = ["flit_core >=3.11,<4"]
build-backend = "flit_core.buildapi"

[project]
name = "garak"
version = "0.13.3.pre1"
authors = [
  { name = "Leon Derczynski", email="lderczynski@nvidia.com" },
  { name = "Subho Majumdar", email="subho@vijil.ai" },
  { name = "nv052193" },
  { name = "Mads Kongsbak" },
  { name = "Erick Galinkin", email="egalinkin@nvidia.com" },
  { name = "Tianhao Li" },
  { name = "Phyllis Poh" },
  { name = "Razvan Dinu" },
  { name = "Zander Mackie" },
  { name = "Greg Stephens" },
  { name = "Jeffrey Martin", email="jemartin@nvidia.com" },
  { name = "Ahsan Ayub" },
  { name = "Jonathan Liberman" },
  { name = "Gustav Fredrikson" },
  { name = "Oh Tien Cheng" },
  { name = "Brain John" },
  { name = "Naman Mishra" },
  { name = "Soumili Nandi" },
  { name = "Arjun Krishna" },
  { name = "Mihailo Milenkovic" },
  { name = "Kai Greshake" },
  { name = "Martin Borup-Larsen" },
  { name = "Emmanuel Ferdman" },
  { name = "Eric Therond" },
  { name = "Zoe Nolan" },
  { name = "Harsh Raj" },
  { name = "Shine-afk" },
  { name = "Rafael Sandroni" },  
  { name = "Eric Hacker" },
  { name = "Blessed Uyo" },
  { name = "Ikko Eltociear Ashimine" },
  { name = "iamnotcj" },
  { name = "Dwight Temple" },
  { name = "Shane Rosse" },
  { name = "Masaya Ogushi" },
  { name = "Viktor T. Zetterberg" },
  { name = "Erwan Roussel" },
  { name = "Matthew Rowe" },
  { name = "Aishwarya Padmakumar" },
  { name = "Marco Rosa" },
  { name = "Ian Chu" },
  { name = "Mike McKiernan" },
  { name = "Divya Chitimalla" },
  { name = "Katherine Luna" },
  { name = "Dave Baker" },
  { name = "Jack Kelly" },
  { name = "Amrit Prakash" },
  { name = "Cássia Sampaio" },
  { name = "Nakul Rajpal" },
  { name = "Noah Oeksuez" },
  { name = "Dhruv Malik" },
  { name = "Patricia Pampanelli" },
  { name = "Joseph Davis Chamdani" },
  { name = "Rob Geada" },
  { name = "Ashish RajAnand" },
  { name = "Paulina Kalicka" },
  { name = "Gal Moshkovitz" },
  { name = "Jack Smith" },
  { name = "Paul A. Parkanzky" },
]
license = "Apache-2.0"
license-files = ["LICENSE"]
description = "LLM vulnerability scanner"
readme = "README.md"
classifiers = [
    "Development Status :: 3 - Alpha",
    "Programming Language :: Python :: 3.10",
    "Programming Language :: Python :: 3.11",
    "Programming Language :: Python :: 3.12",
    "Operating System :: OS Independent",
]
requires-python = ">=3.10"
dependencies = [
  "base2048>=0.1.3",
  "transformers>=4.51.3,<4.57.0",
  "datasets>=3.0.0,<4.0",
  "colorama>=0.4.3",
  "tqdm>=4.67.1",
  "openai>=1.45.0,<2",
  "google-api-python-client>=2.0",
  "backoff>=2.1.1",
  "rapidfuzz>=3.0.0",
  "jinja2>=3.1.6",
  "nltk>=3.9.1",
  "accelerate>=0.23.0",
  "avidtools==0.1.2",
  "stdlibs>=2022.10.9",
<<<<<<< HEAD
=======
  "langchain>=0.3.25,<1.0.0",
  "nemollm>=0.3.0",
>>>>>>> 9f7fd7b7
  "cmd2==2.4.3",
  "torch>=2.6.0",
  "sentencepiece>=0.1.99",
  "markdown>=3.4.3",
  "numpy>=2.0.0",
  "zalgolib>=0.2.2",
  "ecoji>=0.1.1",
  "deepl==1.17.0",
  "fschat>=0.2.36",
  "jsonpath-ng>=1.6.1",
  "huggingface_hub>=0.21.0",
  'python-magic-bin>=0.4.14; sys_platform == "win32"',
  'python-magic>=0.4.21; sys_platform != "win32"',
  "lorem==0.1.1",
  "xdg-base-dirs>=6.0.1",
  "wn==0.9.5",
  "nvidia-riva-client==2.16.0",
  "google-cloud-translate>=2.0.4",
  "grpcio-tools>=1.71.0",
  "langdetect==1.0.9",
  "tiktoken>=0.7.0",
  "jsonschema>=4.21.0",
  "ftfy>=6.3.1",
]

[project.optional-dependencies]
tests = [
  "pytest>=8.0",
  "pytest-mock>=3.14.0",
  "requests-mock==1.12.1",
  "respx>=0.21.1",
  "pytest-cov>=5.0.0",
  "pytest_httpserver>=1.1.0",
  "langcodes>=3.4.0",
]
lint = [
  "black==24.4.2",
  "pylint>=3.1.0",
]
dev = [
  "garak[tests,lint]",
]
calibration = [
  "scipy>=1.14.0",
]
all_plugins = [
  "garak[plugin_cohere,plugin_langchain,plugin_llava,plugin_litellm,plugin_mistralai,plugin_nemoguardrails,plugin_nemollm,plugin_ollama,plugin_optimum,plugin_replicate,plugin_audio,plugin_dra]"
]
plugin_cohere = [
  "cohere>=5.16.0"
]
plugin_langchain = [
  "langchain>=0.3.25",
]
plugin_llava = [
  "pillow>=10.4.0",
]
plugin_litellm = [
  "litellm>=1.68.1",
]
plugin_mistralai = [
  "mistralai==1.5.2",
]
plugin_nemoguardrails = [
  "nemoguardrails>=0.11.0",
]
plugin_nemollm = [
  "nemollm>=0.3.0",
]
plugin_ollama = [
  "ollama>=0.4.7",
]
plugin_optimum = [
  "optimum-nvidia>=0.1.0b5",
]
plugin_replicate = [
  "replicate>=0.8.3",
]  
plugin_audio = [
  "soundfile>=0.13.1",
  "librosa>=0.10.2"
]
plugin_dra = [
  "detoxify>=0.5.0"
]
[project.urls]
"Homepage" = "https://github.com/NVIDIA/garak"
"Bug Tracker" = "https://github.com/NVIDIA/garak/issues"

[project.scripts]
garak = "garak.__main__:main"

[tool.flit.module]
name = "garak"

[tool.flit.sdist]
include = [
  "*.md",
  "*.txt",
  "garak/analyze/templates/*",
  "garak/configs/*",
  "garak/resources/*.json",
  "garak/resources/*.yaml",
]

[tool.black]
line-length = 88
target-version = ['py310']
include = '\.pyi?$'

[tool.pytest.ini_options]
filterwarnings = [
    "ignore",
    "default:::garak",
]

[tool.coverage.run]
source = ["./garak"]
omit = ["tests/*"]<|MERGE_RESOLUTION|>--- conflicted
+++ resolved
@@ -93,11 +93,6 @@
   "accelerate>=0.23.0",
   "avidtools==0.1.2",
   "stdlibs>=2022.10.9",
-<<<<<<< HEAD
-=======
-  "langchain>=0.3.25,<1.0.0",
-  "nemollm>=0.3.0",
->>>>>>> 9f7fd7b7
   "cmd2==2.4.3",
   "torch>=2.6.0",
   "sentencepiece>=0.1.99",
@@ -150,7 +145,7 @@
   "cohere>=5.16.0"
 ]
 plugin_langchain = [
-  "langchain>=0.3.25",
+  "langchain>=0.3.25,<1.0.0",
 ]
 plugin_llava = [
   "pillow>=10.4.0",
