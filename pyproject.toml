--- conflicted
+++ resolved
@@ -59,12 +59,7 @@
   "transformers>=4.51.3",
   "datasets>=3.0.0",
   "colorama>=0.4.3",
-<<<<<<< HEAD
-  "tqdm>=4.64.0",
-=======
   "tqdm>=4.67.1",
-  "cohere>=4.5.1,<5",
->>>>>>> 60068dc2
   "openai>=1.45.0,<2",
   "google-api-python-client>=2.0",
   "backoff>=2.1.1",
@@ -74,12 +69,6 @@
   "accelerate>=0.23.0",
   "avidtools==0.1.2",
   "stdlibs>=2022.10.9",
-<<<<<<< HEAD
-=======
-  "langchain>=0.3.25",
-  "nemollm>=0.3.0",
-  "octoai-sdk>=0.8.0",
->>>>>>> 60068dc2
   "cmd2==2.4.3",
   "torch>=2.1.3",
   "sentencepiece>=0.1.99",
@@ -89,10 +78,6 @@
   "ecoji>=0.1.1",
   "deepl==1.17.0",
   "fschat>=0.2.36",
-<<<<<<< HEAD
-=======
-  "litellm>=1.68.1",
->>>>>>> 60068dc2
   "jsonpath-ng>=1.6.1",
   "huggingface_hub>=0.21.0",
   'python-magic-bin>=0.4.14; sys_platform == "win32"',
