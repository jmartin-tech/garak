--- conflicted
+++ resolved
@@ -23,15 +23,12 @@
     request.addfinalizer(restore_env)
 
 
-<<<<<<< HEAD
 @pytest.mark.skipif(
     not all(
         [importlib.util.find_spec(m) for m in MistralGenerator.extra_dependency_names]
     ),
     reason="missing optional dependency",
 )
-=======
->>>>>>> 63169c91
 @pytest.mark.usefixtures("set_fake_env")
 @pytest.mark.respx(base_url="https://api.mistral.ai/v1")
 def test_mistral_generator(respx_mock, mistral_compat_mocks):
@@ -46,7 +43,6 @@
     conv = Conversation([Turn("user", Message("Hello Mistral!"))])
     output = generator.generate(conv)
     assert len(output) == 1  # expect 1 generation by default
-
 
 
 @pytest.mark.skipif(
