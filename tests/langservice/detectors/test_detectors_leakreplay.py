--- conflicted
+++ resolved
@@ -19,11 +19,7 @@
         for j, turn in enumerate(thread):
             if turn["role"] == "assistant":
                 attempt.messages[i][j]["content"] = "\n".join(
-<<<<<<< HEAD
-                    reverse_translator.translate(turn["content"].text.split("\n"))
-=======
-                    reverse_translator.get_text(turn["content"].split("\n"))
->>>>>>> f8711089
+                    reverse_translator.get_text(turn["content"].text.split("\n"))
                 )
     return attempt
 
