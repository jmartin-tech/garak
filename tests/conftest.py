import pytest
import pathlib
import os

# suppress all logging unless location defined in ENV
if os.getenv("GARAK_LOG_FILE", None) is None:
    os.environ["GARAK_LOG_FILE"] = str(os.devnull)

from garak import _config, _plugins
import shutil

# force a local cache file to exist when this top level import is loaded
if not os.path.isfile(_plugins.PluginCache._user_plugin_cache_filename):
    _plugins.PluginCache.instance()


@pytest.fixture(autouse=True)
def config_report_cleanup(request):
    """Cleanup a testing and report directory once we are finished."""

    def remove_log_files():
        files = []
        if _config.transient.reportfile is not None:
            _config.transient.reportfile.close()
            report_html_file = _config.transient.report_filename.replace(
                ".jsonl", ".html"
            )
            hitlog_file = _config.transient.report_filename.replace(
                ".report.", ".hitlog."
            )
            files.append(_config.transient.report_filename)
            files.append(report_html_file)
            files.append(hitlog_file)

        for file in files:
            if os.path.exists(file):
                os.remove(file)

    def clear_plugin_instances():
        with _plugins.PluginProvider._mutex:
            _plugins.PluginProvider._instance_cache = {}

    request.addfinalizer(remove_log_files)
    request.addfinalizer(clear_plugin_instances)


<<<<<<< HEAD
@pytest.fixture
def sample_jsonl():
    """Mock report jsonl"""
    return (
        pathlib.Path(__file__).parents[0]
        / "resources"
        / "report"
        / "openai.gpt4.test.report.jsonl"
    )
=======
def pytest_configure(config):
    config.addinivalue_line(
        "markers",
        "requires_storage(required_space_gb=1, path='/'): Skip the test if insufficient disk space.",
    )


def check_storage(required_space_gb=1, path="/"):
    """
    Check the available disk space.

    Args:
        required_space_gb (float): Minimum required free space in GB.
        path (str): Filesystem path to check.

    Returns:
        bool: True if there is enough free space, False otherwise.
    """
    total, used, free = shutil.disk_usage(path)
    free_gb = free / (2**30)  # Convert bytes to gigabytes

    return free_gb >= required_space_gb


def pytest_runtest_setup(item):
    """
    Called before each test is run. Performs a storage check if a specific marker is present.
    """
    marker = item.get_closest_marker("requires_storage")
    if marker:
        required_space_gb = marker.kwargs.get("required_space_gb", 1)  # Default is 1GB
        path = marker.kwargs.get("path", "/")  # Default is the root directory

        if not check_storage(required_space_gb, path):
            pytest.skip(
                f"❌ Skipping test. Not enough free space ({required_space_gb} GB) at '{path}'."
            )
        else:
            total, used, free = shutil.disk_usage(path)
            free_gb = free / (2**30)  # Convert bytes to gigabytes
            print(f"✅ Sufficient free space ({free_gb:.2f} GB) confirmed.")
>>>>>>> 0c9ce2b6
<|MERGE_RESOLUTION|>--- conflicted
+++ resolved
@@ -44,17 +44,6 @@
     request.addfinalizer(clear_plugin_instances)
 
 
-<<<<<<< HEAD
-@pytest.fixture
-def sample_jsonl():
-    """Mock report jsonl"""
-    return (
-        pathlib.Path(__file__).parents[0]
-        / "resources"
-        / "report"
-        / "openai.gpt4.test.report.jsonl"
-    )
-=======
 def pytest_configure(config):
     config.addinivalue_line(
         "markers",
@@ -96,4 +85,14 @@
             total, used, free = shutil.disk_usage(path)
             free_gb = free / (2**30)  # Convert bytes to gigabytes
             print(f"✅ Sufficient free space ({free_gb:.2f} GB) confirmed.")
->>>>>>> 0c9ce2b6
+
+
+@pytest.fixture
+def sample_jsonl():
+    """Mock report jsonl"""
+    return (
+        pathlib.Path(__file__).parents[0]
+        / "resources"
+        / "report"
+        / "openai.gpt4.test.report.jsonl"
+    )