--- conflicted
+++ resolved
@@ -32,13 +32,8 @@
     request.addfinalizer(remove_reports)
 
 
-<<<<<<< HEAD
 def test_attempt_turn_taking():
-    a = garak.attempt.Attempt()
-=======
-def test_turn_taking():
-    a = garak.attempt.Attempt(lang="*")
->>>>>>> e358045c
+    a = garak.attempt.Attempt(lang="*")
     assert a.messages == [], "Newly constructed attempt should have no message history"
     assert a.outputs == [], "Newly constructed attempt should have empty outputs"
     assert a.prompt is None, "Newly constructed attempt should have no prompt"
@@ -66,15 +61,9 @@
     assert a.outputs == first_response
 
 
-<<<<<<< HEAD
 def test_attempt_history_lengths():
-    a = garak.attempt.Attempt()
+    a = garak.attempt.Attempt(lang="*")
     a.prompt = garak.attempt.Turn("sup")
-=======
-def test_history_lengths():
-    a = garak.attempt.Attempt(lang="*")
-    a.prompt = "sup"
->>>>>>> e358045c
     assert len(a.messages) == 1, "Attempt with one prompt should have one history"
     generations = 4
     a.outputs = [garak.attempt.Turn(a) for a in ["x"] * generations]
@@ -95,13 +84,8 @@
     ), "latest_prompts should be tracking latest addition"
 
 
-<<<<<<< HEAD
 def test_attempt_illegal_ops():
-    a = garak.attempt.Attempt()
-=======
-def test_illegal_ops():
-    a = garak.attempt.Attempt(lang="*")
->>>>>>> e358045c
+    a = garak.attempt.Attempt(lang="*")
     with pytest.raises(ValueError):
         a.latest_prompts = [
             "a"
@@ -162,13 +146,8 @@
         a.prompt = None  # "can't have 'None' as a prompting dialogue turn"
 
 
-<<<<<<< HEAD
 def test_attempt_no_prompt_output_access():
-    a = garak.attempt.Attempt()
-=======
-def test_no_prompt_output_access():
-    a = garak.attempt.Attempt(lang="*")
->>>>>>> e358045c
+    a = garak.attempt.Attempt(lang="*")
     with pytest.raises(TypeError):
         a.outputs = [
             "text"
@@ -200,17 +179,10 @@
 
 def test_attempt_constructor_prompt():
     test_text = "Plain Simple Garak"
-<<<<<<< HEAD
-    constructor_attempt = garak.attempt.Attempt(prompt=test_text)
+    constructor_attempt = garak.attempt.Attempt(prompt=test_text, lang="*")
     assert constructor_attempt.prompt == garak.attempt.Turn(
         test_text
     ), "instantiating an Attempt with prompt in the constructor should put a Prompt with the prompt text in attempt.prompt"
-=======
-    constructor_attempt = garak.attempt.Attempt(prompt=test_text, lang="*")
-    assert (
-        constructor_attempt.prompt == test_text
-    ), "instantiating an Attempt with prompt in the constructor should put the prompt text in attempt.prompt"
->>>>>>> e358045c
 
 
 def test_demo_attempt_dialogue_accessor_usage():
@@ -396,7 +368,7 @@
 
 def test_attempt_turn_prompt_init():
     test_prompt = "Enabran Tain"
-    att = garak.attempt.Attempt(prompt=test_prompt)
+    att = garak.attempt.Attempt(prompt=test_prompt, lang="*")
     assert att.prompt == garak.attempt.Turn(text=test_prompt)
 
 
@@ -440,7 +412,7 @@
 
 
 def test_json_serialize():
-    att = garak.attempt.Attempt(prompt="well hello")
+    att = garak.attempt.Attempt(prompt="well hello", lang="*")
     att.outputs = [garak.attempt.Turn("output one")]
 
     att_dict = att.as_dict()
@@ -472,7 +444,6 @@
 PREFIX = "_garak_test_attempt_sticky_params"
 
 
-<<<<<<< HEAD
 def test_attempt_sticky_params(capsys):
 
     cli.main(
@@ -490,13 +461,11 @@
     assert complete_atkgen["notes"] != {}
     assert complete_dan["notes"] == {}
     assert complete_atkgen["notes"] != complete_dan["notes"]
-=======
-    assert all_output_a.all_outputs == [test_sys1, test_sys2] * expansion
 
 
 def test_prompt_for():
-    og_prompt = "Enabran Tain"
-    tlh_prompt = "eNa'bRaN tayn"
+    og_prompt = garak.attempt.Turn("Enabran Tain")
+    tlh_prompt = garak.attempt.Turn("eNa'bRaN tayn")
 
     all_output_a = garak.attempt.Attempt(lang="tlh")
     all_output_a.prompt = tlh_prompt
@@ -520,10 +489,10 @@
 
 
 def test_outputs_for():
-    og_prompt = "Enabran Tain"
-    tlh_prompt = "eNa'bRaN tayn"
-    tlh_outputs = ["DajlI' QInvam"]
-    reverse_outputs = ["This is a test"]
+    og_prompt = garak.attempt.Turn("Enabran Tain")
+    tlh_prompt = garak.attempt.Turn("eNa'bRaN tayn")
+    tlh_outputs = [garak.attempt.Turn("DajlI' QInvam")]
+    reverse_outputs = [garak.attempt.Turn("This is a test")]
 
     all_output_a = garak.attempt.Attempt(lang="tlh")
     all_output_a.prompt = tlh_prompt
@@ -548,5 +517,4 @@
     assert all_output_b.outputs_for("tlh") == tlh_outputs
     assert all_output_b.outputs_for(None) == tlh_outputs
     assert all_output_b.outputs_for("*") == tlh_outputs
-    assert all_output_b.outputs_for("en") == tlh_outputs
->>>>>>> e358045c
+    assert all_output_b.outputs_for("en") == tlh_outputs