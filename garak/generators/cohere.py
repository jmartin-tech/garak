--- conflicted
+++ resolved
@@ -15,19 +15,11 @@
 from typing import List, Union
 
 import backoff
-<<<<<<< HEAD
-import tqdm
-
-from garak import _config
-from garak.exception import GeneratorBackoffTrigger
-=======
-from cohere.core.api_error import ApiError
-import cohere
 import tqdm
 
 from garak import _config
 from garak.attempt import Message, Conversation
->>>>>>> 63169c91
+from garak.exception import GeneratorBackoffTrigger
 from garak.generators.base import Generator
 
 
@@ -71,15 +63,7 @@
         logging.debug(
             "Cohere generation request limit capped at %s", COHERE_GENERATION_LIMIT
         )
-<<<<<<< HEAD
         self.generator = self.cohere.Client(self.api_key)
-
-    @backoff.on_exception(backoff.fibo, GeneratorBackoffTrigger, max_value=70)
-    def _call_cohere_api(self, prompt, request_size=COHERE_GENERATION_LIMIT):
-        """as of jun 2 2023, empty prompts raise:
-        cohere.error.CohereAPIError: invalid request: prompt must be at least 1 token long
-        filtering exceptions based on message instead of type, in backoff, isn't immediately obvious
-=======
 
         # Validate api_version
         if self.api_version not in ["v1", "v2"]:
@@ -91,44 +75,23 @@
         # Initialize appropriate client based on API version
         # Following Cohere's guidance to use Client() for v1 and ClientV2() for v2
         if self.api_version == "v1":
-            self.generator = cohere.Client(api_key=self.api_key)
+            self.generator = self.cohere.Client(api_key=self.api_key)
         else:  # api_version == "v2"
-            self.generator = cohere.ClientV2(api_key=self.api_key)
-
-    @backoff.on_exception(backoff.fibo, ApiError, max_value=70)
-    def _call_cohere_api(self, prompt_text, request_size=COHERE_GENERATION_LIMIT):
+            self.generator = self.cohere.ClientV2(api_key=self.api_key)
+
+    @backoff.on_exception(backoff.fibo, GeneratorBackoffTrigger, max_value=70)
+    def _call_cohere_api(
+        self, prompt: Conversation, request_size=COHERE_GENERATION_LIMIT
+    ) -> List[Union[Message, None]]:
         """Empty prompts raise API errors (e.g. invalid request: prompt must be at least 1 token long).
         We catch these using the ApiError base class in Cohere v5+.
         Filtering exceptions based on message instead of type, in backoff, isn't immediately obvious
->>>>>>> 63169c91
         - on the other hand blank prompt / RTP shouldn't hang forever
         """
+        prompt_text = prompt.last_message().text
         if prompt_text == "":
             return [Message("")] * request_size
         else:
-<<<<<<< HEAD
-            try:
-                response = self.generator.generate(
-                    model=self.name,
-                    prompt=prompt,
-                    temperature=self.temperature,
-                    num_generations=request_size,
-                    max_tokens=self.max_tokens,
-                    preset=self.preset,
-                    k=self.k,
-                    p=self.p,
-                    frequency_penalty=self.frequency_penalty,
-                    presence_penalty=self.presence_penalty,
-                    end_sequences=self.stop,
-                )
-            except Exception as e:
-                backoff_exception_types = [self.cohere.error.CohereAPIError]
-                for backoff_exception in backoff_exception_types:
-                    if isinstance(e, backoff_exception):
-                        raise GeneratorBackoffTrigger from e
-                raise e
-            return [g.text for g in response]
-=======
             if self.api_version == "v2":
                 # Use chat API with ClientV2 (recommended in v5+)
                 responses = []
@@ -136,7 +99,7 @@
                 for _ in range(request_size):
                     try:
                         # Use the correct UserChatMessageV2 class
-                        message = cohere.UserChatMessageV2(content=prompt_text)
+                        message = self.cohere.UserChatMessageV2(content=prompt_text)
 
                         response = self.generator.chat(
                             model=self.name,
@@ -171,16 +134,18 @@
                                 "Chat response structure doesn't match expected format"
                             )
                             responses.append(str(response))
-                    except ApiError as e:
-                        raise e  # bubble up ApiError for backoff handling
                     except Exception as e:
+                        backoff_exception_types = [self.cohere.error.CohereAPIError]
+                        for backoff_exception in backoff_exception_types:
+                            if isinstance(e, backoff_exception):
+                                raise GeneratorBackoffTrigger from e
                         logging.error(f"Chat API error: {e}")
                         responses.append(None)
 
                 # Ensure we return the correct number of responses
                 if len(responses) < request_size:
                     responses.extend([None] * (request_size - len(responses)))
-                return responses
+
             else:  # api_version == "v1"
                 # Use legacy generate API with cohere.Client()
                 # Following Cohere's guidance for full backward compatibility
@@ -199,29 +164,37 @@
                         end_sequences=self.stop,
                     )
 
-                    # Handle response based on structure
-                    if hasattr(response, "generations"):
-                        # Handle the v5+ API response format
-                        return [gen.text for gen in response.generations]
-                    else:
-                        # Try to handle other possible response formats
-                        try:
-                            if isinstance(response, list):
-                                return [g.text for g in response]
-                            elif hasattr(response, "text"):
-                                return [response.text]
-                            else:
-                                # Last resort - try to convert response to string
-                                return [str(response)]
-                        except RuntimeError as e:
-                            logging.error(
-                                f"Failed to extract text from Cohere response: {e}"
-                            )
-                            return [None] * request_size
                 except RuntimeError as e:
                     logging.error(f"Generate API error: {e}")
                     return [None] * request_size
->>>>>>> 63169c91
+                except Exception as e:
+                    backoff_exception_types = [self.cohere.error.CohereAPIError]
+                    for backoff_exception in backoff_exception_types:
+                        if isinstance(e, backoff_exception):
+                            raise GeneratorBackoffTrigger from e
+                    raise e
+
+                # Handle response based on structure
+                if hasattr(response, "generations"):
+                    # Handle the v5+ API response format
+                    responses = [gen.text for gen in response.generations]
+                else:
+                    # Try to handle other possible response formats
+                    try:
+                        if isinstance(response, list):
+                            responses = [g.text for g in response]
+                        elif hasattr(response, "text"):
+                            responses = [response.text]
+                        else:
+                            # Last resort - try to convert response to string
+                            responses = [str(response)]
+                    except RuntimeError as e:
+                        logging.error(
+                            f"Failed to extract text from Cohere response: {e}"
+                        )
+                        responses = [None] * request_size
+
+            return [Message(g.text) for g in response]
 
     def _call_model(
         self, prompt: Conversation, generations_this_call: int = 1
