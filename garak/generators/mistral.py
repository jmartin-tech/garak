--- conflicted
+++ resolved
@@ -49,10 +49,7 @@
     def _call_model(
         self, prompt: Conversation, generations_this_call=1
     ) -> List[Message | None]:
-<<<<<<< HEAD
-        messages = []
-        for turn in prompt.turns:
-            messages.append({"role": turn.role, "content": turn.content.text})
+        messages = self._conversation_to_list(prompt)
         try:
             chat_response = self.client.chat.complete(
                 model=self.name,
@@ -64,13 +61,7 @@
                 if isinstance(e, backoff_exception):
                     raise GeneratorBackoffTrigger from e
             raise e
-=======
-        messages = self._conversation_to_list(prompt)
-        chat_response = self.client.chat.complete(
-            model=self.name,
-            messages=messages,
-        )
->>>>>>> d32f84c2
+
         return [Message(chat_response.choices[0].message.content)]
 
 
